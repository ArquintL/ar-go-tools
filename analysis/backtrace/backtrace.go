--- conflicted
+++ resolved
@@ -613,34 +613,16 @@
 
 	newNode := df.NodeWithTrace{Node: next, Trace: trace, ClosureTrace: closureTrace}
 
-<<<<<<< HEAD
-	if s.Config.Verbose {
-		s.Logger.Printf("Adding %v at %v\n", next, next.Position(s))
-		s.Logger.Printf("\ttrace: %v\n", trace)
-		s.Logger.Printf("\tclosure-trace: %v\n", closureTrace)
-		s.Logger.Printf("\tseen? %v\n", seen[newNode.Key()])
-		s.Logger.Printf("\tlasso? %v\n", trace.GetLassoHandle())
-		s.Logger.Printf("\tdepth: %v\n", cur.depth)
-	}
-
-	// Stop conditions
-	if seen[newNode.Key()] || trace.GetLassoHandle() != nil || cur.depth > s.Config.MaxDepth {
-		if s.Config.Verbose {
-			s.Logger.Printf("\tstopping...")
-		}
-
-=======
 	s.Logger.Tracef("Adding %v at %v\n", next, next.Position(s))
 	s.Logger.Tracef("\ttrace: %v\n", trace)
 	s.Logger.Tracef("\tclosure-trace: %v\n", closureTrace)
 	s.Logger.Tracef("\tseen? %v\n", seen[newNode.Key()])
-	s.Logger.Tracef("\tlasso? %v\n", trace.IsLasso())
+	s.Logger.Tracef("\tlasso? %v\n", trace.GetLassoHandle() != nil)
 	s.Logger.Tracef("\tdepth: %v\n", cur.depth)
 
 	// Stop conditions
-	if seen[newNode.Key()] || trace.IsLasso() || cur.depth > s.Config.MaxDepth {
+	if seen[newNode.Key()] || trace.GetLassoHandle() != nil || cur.depth > s.Config.MaxDepth {
 		s.Logger.Tracef("\tstopping...")
->>>>>>> 4f74a617
 		return stack
 	}
 
