--- conflicted
+++ resolved
@@ -363,29 +363,6 @@
 		}
 	}
 
-<<<<<<< HEAD
-=======
-	if cfg.EscapeConfigFile != "" {
-		if err := loadEscapeConfig(cfg); err != nil {
-			return nil, err
-		}
-	}
-
-	if cfg.EscapeConfig.PkgFilter != "" {
-		r, err := regexp.Compile(cfg.EscapeConfig.PkgFilter)
-		if err == nil {
-			cfg.EscapeConfig.pkgFilterRegex = r
-		}
-	}
-
-	for funcName, summaryType := range cfg.EscapeConfig.Functions {
-		if !(summaryType == EscapeBehaviorUnknown || summaryType == EscapeBehaviorNoop ||
-			summaryType == EscapeBehaviorSummarize || strings.HasPrefix(summaryType, "reflect:")) {
-			return nil, fmt.Errorf("escape summary type for function %s is not recognized: %s", funcName, summaryType)
-		}
-	}
-
->>>>>>> 88e54455
 	for _, tSpec := range cfg.TaintTrackingProblems {
 		funcutil.Iter(tSpec.Sanitizers, compileRegexes)
 		funcutil.Iter(tSpec.Sinks, compileRegexes)
