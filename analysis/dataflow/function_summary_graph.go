--- conflicted
+++ resolved
@@ -994,13 +994,9 @@
 
 // addEdge adds an edge between source and targetInfo in the summary graph g.
 // @requires g != nil
-<<<<<<< HEAD
-func (g *SummaryGraph) addEdge(source Mark, dest GraphNode, info *ConditionInfo, span map[ssa.Instruction]bool) {
-=======
 //
 //gocyclo:ignore
-func (g *SummaryGraph) addEdge(source Mark, dest GraphNode, info *ConditionInfo) {
->>>>>>> 4f74a617
+func (g *SummaryGraph) addEdge(source Mark, dest GraphNode, info *ConditionInfo, span map[ssa.Instruction]bool) {
 	// This function's goal is to define how the source of an edge is obtained in the summary given a Mark that
 	// is produced in the intra-procedural analysis.
 
