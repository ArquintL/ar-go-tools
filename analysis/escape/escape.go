--- conflicted
+++ resolved
@@ -1328,11 +1328,7 @@
 		summary := worklist[len(worklist)-1]
 		worklist = worklist[:len(worklist)-1]
 
-<<<<<<< HEAD
-		prog.logger.Infof("Computing escape summary for %s (%d to go)\n", summary.function.String(), len(worklist))
-=======
-		prog.logger.Infof("Computing escape summary for %s\n", formatutil.SanitizeRepr(summary.function))
->>>>>>> a1521d7a
+		prog.logger.Infof("Computing escape summary for %s (%d to go)\n", formatutil.SanitizeRepr(summary.function), len(worklist))
 		changed := resummarize(summary)
 		if !changed {
 			continue
@@ -1365,14 +1361,8 @@
 		for f := range state.PointerAnalysis.CallGraph.Nodes {
 			summary := prog.summaries[f]
 			if summary != nil && summary.nodes != nil && f.Pkg != nil {
-<<<<<<< HEAD
 				if strings.HasSuffix(f.String(), ").Error") {
-					state.Logger.Infof("Final summary (size %d) for %s is:%s\n", len(summary.finalGraph.status), f.String(), summary.finalGraph.Graphviz())
-=======
-				if strings.HasPrefix(f.String(), "(*fmt.ss).") {
-					state.Logger.Tracef("Func summary for %s is:%s\n", formatutil.Sanitize(f.String()),
-						summary.finalGraph.Graphviz())
->>>>>>> a1521d7a
+					state.Logger.Tracef("Final summary (size %d) for %s is:%s\n", len(summary.finalGraph.status), formatutil.Sanitize(f.String()), summary.finalGraph.Graphviz())
 				}
 			}
 		}
@@ -1610,7 +1600,6 @@
 	return nil
 }
 
-<<<<<<< HEAD
 // wellFormedEscapeGraph checks some basic consistency invariants for an escape graph
 func wellFormedEscapeGraph(g *EscapeGraph) error {
 	for n, succs := range g.edges {
@@ -1672,26 +1661,6 @@
 					if _, ok := candidatesForRemoval[src]; ok {
 						delete(candidatesForRemoval, src)
 						changed = true
-=======
-// simplifySummary is intended to remove irrelevant nodes from the graph. Currently, it just
-// estimates the number of nodes that could possibly be simplified, but does not actually do
-// simplification. This process must be very careful to not affect the mononicity of the summaries,
-// and thus the convergence of the overall algorithm, but the details of this are not yet determined.
-func simplifySummary(g *EscapeGraph, logger *config.LogGroup) *EscapeGraph {
-	// Estimate the number of load nodes that could be trimmed.
-	if logger.LogsTrace() {
-		totalNodes, loadNodes, escapedLoadNodes, escapedLoadNodesWithNoInternalEdges := 0, 0, 0, 0
-		for node, status := range g.status {
-			totalNodes += 1
-			if node.kind == KindLoad {
-				loadNodes += 1
-				// Only escaped, not leaked nodes can be removed
-				if status == Escaped {
-					escapedLoadNodes += 1
-					// Nodes without any internal edges are good candidates to remove
-					if len(g.Edges(nil, node, EdgeInternal))+len(g.Edges(node, nil, EdgeInternal)) == 0 {
-						escapedLoadNodesWithNoInternalEdges += 1
->>>>>>> a1521d7a
 					}
 				}
 			}
@@ -1723,9 +1692,4 @@
 			}
 		}
 	}
-<<<<<<< HEAD
-=======
-	// Do not make any actual simplifications for now
-	return g
->>>>>>> a1521d7a
 }