--- conflicted
+++ resolved
@@ -1394,12 +1394,7 @@
 	return !same
 }
 
-<<<<<<< HEAD
-// This just prints the escape summary for each function in the callgraph.
-// This interface will change substantially when intra-procedural analysis is finalized.
-=======
 // EscapeAnalysis computes the bottom-up escape summaries of functions matching the package filter.
->>>>>>> 1c4837a5
 //
 //gocyclo:ignore
 func EscapeAnalysis(state *dataflow.AnalyzerState, root *callgraph.Node) (*ProgramAnalysisState, error) {
@@ -1575,11 +1570,7 @@
 		// control flow (at least the operation itself, if not the computation of the argument(s)) is local
 		return true
 	case *ssa.Panic:
-<<<<<<< HEAD
-		// Panicking is not itself non-local, although it may of course trigger executions that are non-local
-=======
 		// Panicing does not itself leak, although it may of course trigger executions that are non-local
->>>>>>> 1c4837a5
 		return true
 	case *ssa.MapUpdate:
 		return derefsAreLocal(g, g.nodes.ValueNode(instrType.Map))
