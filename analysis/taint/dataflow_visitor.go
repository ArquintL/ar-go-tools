--- conflicted
+++ resolved
@@ -170,10 +170,7 @@
 				// Flows inside the function body. The data propagates to other locations inside the function body
 				// Second part of the condition allows self-recursive calls to be used
 				for out, oPath := range graphNode.Out() {
-<<<<<<< HEAD
 					que = v.addNext(s, que, seen, elt, out, oPath, elt.Trace, elt.ClosureTrace)
-=======
-					que = addNext(s, que, seen, elt, out, oPath, elt.Trace, elt.ClosureTrace)
 				}
 			}
 
@@ -222,7 +219,6 @@
 							addCallToCallsites(s, summary, c, callSites)
 						}
 					}
->>>>>>> 4f74a617
 				}
 			}
 
@@ -578,7 +574,6 @@
 	// This controls also how recursive calls are handled.
 	recursiveContextUpdated := false
 
-<<<<<<< HEAD
 	if s.Config.UseEscapeAnalysis {
 		switch graphNode := cur.Node.(type) {
 		case *df.CallNodeArg:
@@ -597,14 +592,15 @@
 			}
 		}
 	}
-=======
-	s.Logger.Tracef("Adding %v\n", node)
-	s.Logger.Tracef("\ttrace: %v\n", trace)
-	s.Logger.Tracef("\tclosure-trace: %v\n", closureTrace)
-	s.Logger.Tracef("\tseen? %v\n", seen[newNode.Key()])
-	s.Logger.Tracef("\tlasso? %v\n", trace.IsLasso())
-	s.Logger.Tracef("\tdepth: %v\n", cur.Depth)
->>>>>>> 4f74a617
+
+	if s.Logger.LogsTrace() {
+		s.Logger.Tracef("Adding %v\n", newNode)
+		s.Logger.Tracef("\ttrace: %v\n", trace)
+		s.Logger.Tracef("\tclosure-trace: %v\n", closureTrace)
+		s.Logger.Tracef("\tseen? %v\n", seen[newNode.Key()])
+		s.Logger.Tracef("\tlasso? %v\n", trace.GetLassoHandle() != nil)
+		s.Logger.Tracef("\tdepth: %v\n", cur.Depth)
+	}
 
 	// Stop conditions: node is already in seen, trace is a lasso or depth exceeds limit
 	if trace.GetLassoHandle() != nil && !recursiveContextUpdated {
